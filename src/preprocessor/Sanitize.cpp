#include "umbra/preprocessor/Sanitize.h"
#include<string>

namespace umbra {

<<<<<<< HEAD
    std::string Sanitizer::convertInternalEncoding(std::string& inputBytes) {

    }
=======
    Encoding Sanitizer::detectEnconding(std::string& inputBytes){
	if(inputBytes.size() >= 3){
		if((unsigned char)inputBytes[0] == 0xEF && (unsigned char)inputBytes[1] == 0xBB && (unsigned char)inputBytes[2] == 0xBF){
			return Encoding::UTF8;
		}

		if((unsigned char)inputBytes[0] == 0xFE && (unsigned char)inputBytes[1] == 0xFF){
			return Encoding::UTF16BE;
		}

		if((unsigned char)inputBytes[0] == 0xFF && (unsigned char)inputBytes[1] == 0xFE){
			return Encoding::UTF16LE;
		}	
	}
	return Encoding::UNKNOWN;
    }	    
	
    std::string Sanitizer::convertInternalEncoding(std::string& inputBytes){
>>>>>>> 85194b16

    std::string Sanitizer::stripBOM(std::string& inputBytes) {
        if (inputBytes.size() >= 3 &&
            static_cast<unsigned char>(inputBytes[0]) == 0xEF &&
            static_cast<unsigned char>(inputBytes[1]) == 0xBB &&
            static_cast<unsigned char>(inputBytes[2]) == 0xBF) {
            inputBytes.erase(0, 3);
        }
        else if (inputBytes.size() >= 2 &&
            ((static_cast<unsigned char>(inputBytes[0]) == 0xFF &&
            static_cast<unsigned char>(inputBytes[1]) == 0xFE) ||
            (static_cast<unsigned char>(inputBytes[0]) == 0xFE &&
            static_cast<unsigned char>(inputBytes[1]) == 0xFF))) {
            inputBytes.erase(0, 2);
        }
        return inputBytes;
    }


   
}<|MERGE_RESOLUTION|>--- conflicted
+++ resolved
@@ -3,11 +3,10 @@
 
 namespace umbra {
 
-<<<<<<< HEAD
     std::string Sanitizer::convertInternalEncoding(std::string& inputBytes) {
 
     }
-=======
+
     Encoding Sanitizer::detectEnconding(std::string& inputBytes){
 	if(inputBytes.size() >= 3){
 		if((unsigned char)inputBytes[0] == 0xEF && (unsigned char)inputBytes[1] == 0xBB && (unsigned char)inputBytes[2] == 0xBF){
@@ -25,9 +24,6 @@
 	return Encoding::UNKNOWN;
     }	    
 	
-    std::string Sanitizer::convertInternalEncoding(std::string& inputBytes){
->>>>>>> 85194b16
-
     std::string Sanitizer::stripBOM(std::string& inputBytes) {
         if (inputBytes.size() >= 3 &&
             static_cast<unsigned char>(inputBytes[0]) == 0xEF &&
@@ -44,7 +40,4 @@
         }
         return inputBytes;
     }
-
-
-   
 }