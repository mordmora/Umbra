--- conflicted
+++ resolved
@@ -1,12 +1,7 @@
 func start() -> void {
-<<<<<<< HEAD
-    if ( 1 less_than 2 ) {
-        print("[{}] Hola mundo {}, {}\n", 10, "mamaguevo", true)
-=======
     if(1 less_than 2){
         print("Verdadero")
     }else{
         print("Falso")
->>>>>>> b14aae69
     }
 }